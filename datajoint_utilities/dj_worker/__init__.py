import argparse
import logging
<<<<<<< HEAD
import os
import platform
import re
import time
import traceback
from datetime import datetime
import datajoint as dj
import pymysql
import pandas as pd
from datajoint.user_tables import Part, UserTable


def is_djtable(obj, base_class=None) -> bool:
    if base_class is None:
        base_class = UserTable
    return isinstance(obj, base_class) or (
        inspect.isclass(obj) and issubclass(obj, base_class)
    )


def is_djparttable(obj) -> bool:
    return is_djtable(obj, Part)


logger = dj.logger

_populate_settings = {
    "display_progress": True,
    "reserve_jobs": True,
    "suppress_errors": True,
}


if dj.__version__ > "0.13.7":
    _populate_settings["return_success_count"] = True


class WorkerLog(dj.Manual):
    definition = """
    # Registration of processing jobs running .populate() jobs or custom function
    process_timestamp : datetime(6)   # timestamp of the processing job (UTC)
    process           : varchar(64)
    ---
    worker_name=''    : varchar(255)  # name of the worker
    host              : varchar(255)  # system hostname
    user=''           : varchar(255)  # database user
    pid=0             : int unsigned  # system process id
    """

    _table_name = "~worker_log"

    @classmethod
    def log_process_job(cls, process, worker_name="", db_prefix=("",)):
        if is_djtable(process):
            schema_name, table_name = process.full_table_name.split(".")
            schema_name = re.sub("|".join(db_prefix), "", schema_name.strip("`"))
            table_name = dj.utils.to_camel_case(table_name.strip("`"))
            process_name = f"{schema_name}.{table_name}"
            user = process.connection.get_user()
        elif inspect.isfunction(process) or inspect.ismethod(process):
            process_name = process.__name__
            user = ""
        else:
            raise ValueError(
                "Input process must be either a DataJoint table or a function"
            )

        if not worker_name:
            frame = inspect.currentframe()
            function_name = frame.f_back.f_code.co_name
            module_name = inspect.getmodule(frame.f_back).__name__
            worker_name = f"{module_name}.{function_name}"

        cls.insert1(
            {
                "process": process_name,
                "process_timestamp": datetime.utcnow(),
                "worker_name": worker_name,
                "host": platform.node(),
                "user": user,
                "pid": os.getpid(),
            }
        )

    @classmethod
    def get_recent_jobs(cls, backtrack_minutes=60):
        recent = (
            cls.proj(
                minute_elapsed="TIMESTAMPDIFF(MINUTE, process_timestamp, UTC_TIMESTAMP())"
            )
            & f"minute_elapsed < {backtrack_minutes}"
        )

        recent_jobs = dj.U("process").aggr(
            cls & recent,
            worker_count="count(DISTINCT pid)",
            minutes_since_oldest="TIMESTAMPDIFF(MINUTE, MIN(process_timestamp), UTC_TIMESTAMP())",
            minutes_since_newest="TIMESTAMPDIFF(MINUTE, MAX(process_timestamp), UTC_TIMESTAMP())",
        )

        return recent_jobs

    @classmethod
    def delete_old_logs(cls, cutoff_days=30):
        # if latest log is older than cutoff_days, then do nothing
        old_jobs = (
            cls.proj(
                elapsed_days=f'TIMESTAMPDIFF(DAY, process_timestamp, "{datetime.utcnow()}")'
            )
            & f"elapsed_days > {cutoff_days}"
        )
        if old_jobs:
            with dj.config(safemode=False):
                try:
                    (cls & old_jobs).delete_quick()
                except pymysql.err.OperationalError:
                    pass


class ErrorLog(dj.Manual):
    definition = """
    # Logging of job errors
    process           : varchar(64)
    key_hash          : char(32)      # key hash
    ---
    error_timestamp   : datetime(6)   # timestamp of the processing job (UTC)
    key               : varchar(2047) # structure containing the key
    error_message=""  : varchar(2047) # error message returned if failed
    error_stack=null  : mediumblob    # error stack if failed
    host              : varchar(255)  # system hostname
    user=''           : varchar(255)  # database user
    pid=0             : int unsigned  # system process id
    """

    _table_name = "~error_log"

    @classmethod
    def log_error_job(cls, error_entry, schema_name, db_prefix=("",)):
        # if the exact same error has been logged, just update the error record

        table_name = error_entry["table_name"]
        schema_name = re.sub("|".join(db_prefix), "", schema_name.strip("`"))
        table_name = dj.utils.to_camel_case(table_name.strip("`"))
        process_name = f"{schema_name}.{table_name}"

        entry = {
            "process": process_name,
            "key_hash": error_entry["key_hash"],
            "error_timestamp": error_entry["timestamp"],
            "key": json.dumps(error_entry["key"], default=str),
            "error_message": error_entry["error_message"],
            "error_stack": error_entry["error_stack"],
            "host": error_entry["host"],
            "user": error_entry["user"],
            "pid": error_entry["pid"],
        }

        if cls & {"process": entry["process"], "key_hash": entry["key_hash"]}:
            cls.update1(entry)
        else:
            cls.insert1(entry)

    @classmethod
    def log_exception(cls, key, process, error):
        error_message = "{exception}{msg}".format(
            exception=error.__class__.__name__,
            msg=": " + str(error) if str(error) else "",
        )
        entry = {
            "process": process.__name__,
            "key_hash": dj.hash.key_hash(key),
            "error_timestamp": datetime.utcnow(),
            "key": json.dumps(key, default=str),
            "error_message": error_message,
            "error_stack": traceback.format_exc(),
            "host": platform.node(),
            "user": cls.connection.get_user(),
            "pid": os.getpid(),
        }

        if cls & {"process": entry["process"], "key_hash": entry["key_hash"]}:
            cls.update1(entry)
        else:
            cls.insert1(entry)

    @classmethod
    def delete_old_logs(cls, cutoff_days=30):
        old_jobs = (
            cls.proj(
                elapsed_days=f'TIMESTAMPDIFF(DAY, error_timestamp, "{datetime.utcnow()}")'
            )
            & f"elapsed_days > {cutoff_days}"
        )
        if old_jobs:
            with dj.config(safemode=False):
                try:
                    (cls & old_jobs).delete_quick()
                except pymysql.err.OperationalError:
                    pass


class DataJointWorker:
    """
    A decorator class for running and managing the populate jobs
    """

    def __init__(
        self,
        worker_name,
        worker_schema_name,
        *,
        run_duration=-1,
        sleep_duration=60,
        max_idled_cycle=-1,
        autoclear_error_patterns=[],
        db_prefix=[""],
    ):
        self.name = worker_name
        self._worker_schema = dj.schema(worker_schema_name)
        self._worker_schema(WorkerLog)
        self._worker_schema(ErrorLog)

        self._autoclear_error_patterns = autoclear_error_patterns
        self._run_duration = run_duration if run_duration is not None else -1
        self._sleep_duration = sleep_duration
        self._max_idled_cycle = (
            max_idled_cycle if "return_success_count" in _populate_settings else -1
        )
        self._db_prefix = [db_prefix] if isinstance(db_prefix, str) else db_prefix

        self._processes_to_run = []
        self._pipeline_modules = {}
        self._idled_cycle_count = None
        self._run_start_time = None

    def __call__(self, process, **kwargs):
        self.add_step(process, **kwargs)

    def add_step(self, callable, position_=None, **kwargs):
        index = len(self._processes_to_run) if position_ is None else position_
        if is_djtable(callable):
            schema_name = callable.database
            if not schema_name:
                return
            self._processes_to_run.insert(index, ("dj_table", callable, kwargs))
            if schema_name not in self._pipeline_modules:
                self._pipeline_modules[schema_name] = dj.create_virtual_module(
                    schema_name, schema_name
                )

        elif inspect.isfunction(callable) or inspect.ismethod(callable):
            self._processes_to_run.insert(index, ("function", callable, kwargs))

        else:
            raise NotImplemented(
                f"Unable to handle processing step of type {type(callable)}"
            )

    def _run_once(self):
        success_count = 0 if "return_success_count" in _populate_settings else 1
        for process_type, process, kwargs in self._processes_to_run:
            WorkerLog.log_process_job(
                process, worker_name=self.name, db_prefix=self._db_prefix
            )
            if process_type == "dj_table":
                status = process.populate(**{**_populate_settings, **kwargs})
                if "return_success_count" in _populate_settings:
                    success_count += status[0]
            elif process_type == "function":
                try:
                    process(**kwargs)
                except Exception as e:
                    if hasattr(e, "key") and isinstance(e.key, dict):
                        key = e.key
                    else:
                        key = dict(error_time=datetime.utcnow())
                    ErrorLog.log_exception(key, process, str(e))

        _clean_up(
            self._pipeline_modules.values(),
            additional_error_patterns=self._autoclear_error_patterns,
            db_prefix=self._db_prefix,
        )

        WorkerLog.delete_old_logs()
        ErrorLog.delete_old_logs()

        return success_count

    def _keep_running(self):
        exceed_run_duration = not (
            time.time() - self._run_start_time < self._run_duration
            or self._run_duration < 0
        )
        exceed_max_idled_cycle = 0 < self._max_idled_cycle < self._idled_cycle_count
        return not (exceed_run_duration or exceed_max_idled_cycle)

    def run(self):
        self._run_start_time = time.time()
        self._idled_cycle_count = 0
        while self._keep_running():
            try:
                success_count = self._run_once()
            except Exception as e:
                logger.error(str(e))
            else:
                self._idled_cycle_count += bool(not success_count)
            time.sleep(self._sleep_duration)


def _clean_up(pipeline_modules, additional_error_patterns=[], db_prefix=""):
    """
    Routine to clear entries from the jobs table that are:
    + generic-type error jobs
    + stale "reserved" jobs
    """
    _generic_errors = [
        "%Deadlock%",
        "%Lock wait timeout%",
        "%MaxRetryError%",
        "%KeyboardInterrupt%",
        "InternalError: (1205%",
        "%SIGTERM%",
        "%LostConnectionError%",
    ]

    for pipeline_module in pipeline_modules:
        # clear generic error jobs
        (
            pipeline_module.schema.jobs
            & 'status = "error"'
            & [f'error_message LIKE "{e}"' for e in _generic_errors]
        ).delete()
        # clear additional error patterns
        additional_error_query = (
            pipeline_module.schema.jobs
            & 'status = "error"'
            & [f'error_message LIKE "{e}"' for e in additional_error_patterns]
        )

        with pipeline_module.schema.jobs.connection.transaction:
            for error_entry in additional_error_query.fetch(as_dict=True):
                ErrorLog.log_error_job(
                    error_entry,
                    schema_name=pipeline_module.schema.database,
                    db_prefix=db_prefix,
                )
            additional_error_query.delete()

        # clear stale "reserved" jobs
        current_connections = [
            v[0]
            for v in dj.conn().query(
                "SELECT id FROM information_schema.processlist WHERE id <> CONNECTION_ID() ORDER BY id"
            )
        ]
        if current_connections:
            current_connections = (
                f'({", ".join([str(c) for c in current_connections])})'
            )
            stale_jobs = (
                pipeline_module.schema.jobs
                & 'status = "reserved"'
                & f"connection_id NOT IN {current_connections}"
            )
            (pipeline_module.schema.jobs & stale_jobs.fetch("KEY")).delete()


def get_workflow_progress(db_prefixes):
    """
    Function to retrieve the processing status of a workflow comprised of all schemas with the specified prefix(es)
    Return a dataframe with all Imported/Computed tables, and their corresponding processing status:
        + total
        + in queue
        + reserved
        + error
        + ignore
        + remaining

    Example usage:
        db_prefixes = ['my_project_']
        workflow_status = get_workflow_progress(db_prefixes)

    (Note: not topologically sorted)
    """
    pipeline_modules = {
        n: dj.create_virtual_module(n, n)
        for n in dj.list_schemas()
        if re.match("|".join(db_prefixes), n)
    }

    if hasattr(list(pipeline_modules.values())[0].schema, "progress"):
        workflow_status = []
        for pipeline_module in pipeline_modules.values():
            progress = pipeline_module.schema.progress()
            progress.index = progress.index.map(
                lambda x: f"{pipeline_module.schema.database}.{x}"
            )
            workflow_status.append(progress)
        workflow_status = pd.concat(workflow_status)
    else:
        job_status_df = {"reserved": [], "error": [], "ignore": []}
        for pipeline_module in pipeline_modules.values():
            for job_status in ("reserved", "error", "ignore"):
                status_df = (
                    dj.U("table_name")
                    .aggr(
                        pipeline_module.schema.jobs & f'status = "{job_status}"',
                        **{job_status: "count(table_name)"},
                    )
                    .fetch(format="frame")
                )
                status_df.index = status_df.index.map(
                    lambda x: f"{pipeline_module.schema.database}.{x}"
                )
                job_status_df[job_status].append(status_df)

        for k, v in job_status_df.items():
            job_status_df[k] = pd.concat(v)

        process_tables = {}
        for pipeline_module in pipeline_modules.values():
            pipeline_module.schema.spawn_missing_classes(context=process_tables)

        process_tables = {
            process.full_table_name.replace("`", ""): process
            for process in process_tables.values()
            if process.table_name.startswith("_")
        }

        workflow_status = pd.DataFrame(list(process_tables), columns=["table_name"])
        workflow_status.set_index("table_name", inplace=True)

        workflow_status["total"] = [
            len(process_tables[t].key_source) for t in workflow_status.index
        ]
        workflow_status["in_queue"] = [
            len(process_tables[t].key_source - process_tables[t].proj())
            for t in workflow_status.index
        ]

        workflow_status = workflow_status.join(
            job_status_df["reserved"]
            .join(job_status_df["error"], how="outer")
            .join(job_status_df["ignore"], how="outer"),
            how="left",
        )

        workflow_status.fillna(0, inplace=True)

        workflow_status["remaining"] = (
            workflow_status.in_queue
            - workflow_status.reserved
            - workflow_status.error
            - workflow_status.ignore
        )

    def _format_table_name(full_table_name):
        schema_name, table_name = full_table_name.split(".")
        schema_name = re.sub("|".join(db_prefixes), "", schema_name)
        table_name = dj.utils.to_camel_case(table_name)
        return f"{schema_name}.{table_name}"

    workflow_status.index = workflow_status.index.map(_format_table_name)

    return workflow_status
=======
>>>>>>> 0cd76664

from .worker import RegisteredWorker, WorkerLog, ErrorLog, DataJointWorker, logger

# arg-parser for usage as CLI

# combine different formatters
class ArgumentDefaultsRawDescriptionHelpFormatter(
    argparse.ArgumentDefaultsHelpFormatter, argparse.RawDescriptionHelpFormatter
):
    pass


def parse_args(args):
    """
    Parse command line parameters
    :param args: command line parameters as list of strings (for example  ``["--help"]``)
    :type args: List[str]
    :return: `argparse.Namespace`: command line parameters namespace
    :rtype: obj
    """

    parser = argparse.ArgumentParser(
        description=__doc__, formatter_class=ArgumentDefaultsRawDescriptionHelpFormatter
    )

    parser.add_argument("worker_name", help="Select the worker to run", type=str)

    parser.add_argument(
        "-d",
        "--duration",
        dest="duration",
        help="Run duration of the entire process",
        type=int,
        metavar="INT",
        default=None,
    )

    parser.add_argument(
        "-s",
        "--sleep",
        dest="sleep",
        help="Sleep time between subsequent runs",
        type=int,
        metavar="INT",
        default=None,
    )

    parser.add_argument(
        "-v",
        "--verbose",
        dest="loglevel",
        help="Set loglevel to INFO",
        action="store_const",
        const=logging.INFO,
    )

    parser.add_argument(
        "-vv",
        "--very-verbose",
        dest="loglevel",
        help="Set loglevel to DEBUG",
        action="store_const",
        const=logging.DEBUG,
    )

    return parser.parse_args(args)<|MERGE_RESOLUTION|>--- conflicted
+++ resolved
@@ -1,474 +1,5 @@
 import argparse
 import logging
-<<<<<<< HEAD
-import os
-import platform
-import re
-import time
-import traceback
-from datetime import datetime
-import datajoint as dj
-import pymysql
-import pandas as pd
-from datajoint.user_tables import Part, UserTable
-
-
-def is_djtable(obj, base_class=None) -> bool:
-    if base_class is None:
-        base_class = UserTable
-    return isinstance(obj, base_class) or (
-        inspect.isclass(obj) and issubclass(obj, base_class)
-    )
-
-
-def is_djparttable(obj) -> bool:
-    return is_djtable(obj, Part)
-
-
-logger = dj.logger
-
-_populate_settings = {
-    "display_progress": True,
-    "reserve_jobs": True,
-    "suppress_errors": True,
-}
-
-
-if dj.__version__ > "0.13.7":
-    _populate_settings["return_success_count"] = True
-
-
-class WorkerLog(dj.Manual):
-    definition = """
-    # Registration of processing jobs running .populate() jobs or custom function
-    process_timestamp : datetime(6)   # timestamp of the processing job (UTC)
-    process           : varchar(64)
-    ---
-    worker_name=''    : varchar(255)  # name of the worker
-    host              : varchar(255)  # system hostname
-    user=''           : varchar(255)  # database user
-    pid=0             : int unsigned  # system process id
-    """
-
-    _table_name = "~worker_log"
-
-    @classmethod
-    def log_process_job(cls, process, worker_name="", db_prefix=("",)):
-        if is_djtable(process):
-            schema_name, table_name = process.full_table_name.split(".")
-            schema_name = re.sub("|".join(db_prefix), "", schema_name.strip("`"))
-            table_name = dj.utils.to_camel_case(table_name.strip("`"))
-            process_name = f"{schema_name}.{table_name}"
-            user = process.connection.get_user()
-        elif inspect.isfunction(process) or inspect.ismethod(process):
-            process_name = process.__name__
-            user = ""
-        else:
-            raise ValueError(
-                "Input process must be either a DataJoint table or a function"
-            )
-
-        if not worker_name:
-            frame = inspect.currentframe()
-            function_name = frame.f_back.f_code.co_name
-            module_name = inspect.getmodule(frame.f_back).__name__
-            worker_name = f"{module_name}.{function_name}"
-
-        cls.insert1(
-            {
-                "process": process_name,
-                "process_timestamp": datetime.utcnow(),
-                "worker_name": worker_name,
-                "host": platform.node(),
-                "user": user,
-                "pid": os.getpid(),
-            }
-        )
-
-    @classmethod
-    def get_recent_jobs(cls, backtrack_minutes=60):
-        recent = (
-            cls.proj(
-                minute_elapsed="TIMESTAMPDIFF(MINUTE, process_timestamp, UTC_TIMESTAMP())"
-            )
-            & f"minute_elapsed < {backtrack_minutes}"
-        )
-
-        recent_jobs = dj.U("process").aggr(
-            cls & recent,
-            worker_count="count(DISTINCT pid)",
-            minutes_since_oldest="TIMESTAMPDIFF(MINUTE, MIN(process_timestamp), UTC_TIMESTAMP())",
-            minutes_since_newest="TIMESTAMPDIFF(MINUTE, MAX(process_timestamp), UTC_TIMESTAMP())",
-        )
-
-        return recent_jobs
-
-    @classmethod
-    def delete_old_logs(cls, cutoff_days=30):
-        # if latest log is older than cutoff_days, then do nothing
-        old_jobs = (
-            cls.proj(
-                elapsed_days=f'TIMESTAMPDIFF(DAY, process_timestamp, "{datetime.utcnow()}")'
-            )
-            & f"elapsed_days > {cutoff_days}"
-        )
-        if old_jobs:
-            with dj.config(safemode=False):
-                try:
-                    (cls & old_jobs).delete_quick()
-                except pymysql.err.OperationalError:
-                    pass
-
-
-class ErrorLog(dj.Manual):
-    definition = """
-    # Logging of job errors
-    process           : varchar(64)
-    key_hash          : char(32)      # key hash
-    ---
-    error_timestamp   : datetime(6)   # timestamp of the processing job (UTC)
-    key               : varchar(2047) # structure containing the key
-    error_message=""  : varchar(2047) # error message returned if failed
-    error_stack=null  : mediumblob    # error stack if failed
-    host              : varchar(255)  # system hostname
-    user=''           : varchar(255)  # database user
-    pid=0             : int unsigned  # system process id
-    """
-
-    _table_name = "~error_log"
-
-    @classmethod
-    def log_error_job(cls, error_entry, schema_name, db_prefix=("",)):
-        # if the exact same error has been logged, just update the error record
-
-        table_name = error_entry["table_name"]
-        schema_name = re.sub("|".join(db_prefix), "", schema_name.strip("`"))
-        table_name = dj.utils.to_camel_case(table_name.strip("`"))
-        process_name = f"{schema_name}.{table_name}"
-
-        entry = {
-            "process": process_name,
-            "key_hash": error_entry["key_hash"],
-            "error_timestamp": error_entry["timestamp"],
-            "key": json.dumps(error_entry["key"], default=str),
-            "error_message": error_entry["error_message"],
-            "error_stack": error_entry["error_stack"],
-            "host": error_entry["host"],
-            "user": error_entry["user"],
-            "pid": error_entry["pid"],
-        }
-
-        if cls & {"process": entry["process"], "key_hash": entry["key_hash"]}:
-            cls.update1(entry)
-        else:
-            cls.insert1(entry)
-
-    @classmethod
-    def log_exception(cls, key, process, error):
-        error_message = "{exception}{msg}".format(
-            exception=error.__class__.__name__,
-            msg=": " + str(error) if str(error) else "",
-        )
-        entry = {
-            "process": process.__name__,
-            "key_hash": dj.hash.key_hash(key),
-            "error_timestamp": datetime.utcnow(),
-            "key": json.dumps(key, default=str),
-            "error_message": error_message,
-            "error_stack": traceback.format_exc(),
-            "host": platform.node(),
-            "user": cls.connection.get_user(),
-            "pid": os.getpid(),
-        }
-
-        if cls & {"process": entry["process"], "key_hash": entry["key_hash"]}:
-            cls.update1(entry)
-        else:
-            cls.insert1(entry)
-
-    @classmethod
-    def delete_old_logs(cls, cutoff_days=30):
-        old_jobs = (
-            cls.proj(
-                elapsed_days=f'TIMESTAMPDIFF(DAY, error_timestamp, "{datetime.utcnow()}")'
-            )
-            & f"elapsed_days > {cutoff_days}"
-        )
-        if old_jobs:
-            with dj.config(safemode=False):
-                try:
-                    (cls & old_jobs).delete_quick()
-                except pymysql.err.OperationalError:
-                    pass
-
-
-class DataJointWorker:
-    """
-    A decorator class for running and managing the populate jobs
-    """
-
-    def __init__(
-        self,
-        worker_name,
-        worker_schema_name,
-        *,
-        run_duration=-1,
-        sleep_duration=60,
-        max_idled_cycle=-1,
-        autoclear_error_patterns=[],
-        db_prefix=[""],
-    ):
-        self.name = worker_name
-        self._worker_schema = dj.schema(worker_schema_name)
-        self._worker_schema(WorkerLog)
-        self._worker_schema(ErrorLog)
-
-        self._autoclear_error_patterns = autoclear_error_patterns
-        self._run_duration = run_duration if run_duration is not None else -1
-        self._sleep_duration = sleep_duration
-        self._max_idled_cycle = (
-            max_idled_cycle if "return_success_count" in _populate_settings else -1
-        )
-        self._db_prefix = [db_prefix] if isinstance(db_prefix, str) else db_prefix
-
-        self._processes_to_run = []
-        self._pipeline_modules = {}
-        self._idled_cycle_count = None
-        self._run_start_time = None
-
-    def __call__(self, process, **kwargs):
-        self.add_step(process, **kwargs)
-
-    def add_step(self, callable, position_=None, **kwargs):
-        index = len(self._processes_to_run) if position_ is None else position_
-        if is_djtable(callable):
-            schema_name = callable.database
-            if not schema_name:
-                return
-            self._processes_to_run.insert(index, ("dj_table", callable, kwargs))
-            if schema_name not in self._pipeline_modules:
-                self._pipeline_modules[schema_name] = dj.create_virtual_module(
-                    schema_name, schema_name
-                )
-
-        elif inspect.isfunction(callable) or inspect.ismethod(callable):
-            self._processes_to_run.insert(index, ("function", callable, kwargs))
-
-        else:
-            raise NotImplemented(
-                f"Unable to handle processing step of type {type(callable)}"
-            )
-
-    def _run_once(self):
-        success_count = 0 if "return_success_count" in _populate_settings else 1
-        for process_type, process, kwargs in self._processes_to_run:
-            WorkerLog.log_process_job(
-                process, worker_name=self.name, db_prefix=self._db_prefix
-            )
-            if process_type == "dj_table":
-                status = process.populate(**{**_populate_settings, **kwargs})
-                if "return_success_count" in _populate_settings:
-                    success_count += status[0]
-            elif process_type == "function":
-                try:
-                    process(**kwargs)
-                except Exception as e:
-                    if hasattr(e, "key") and isinstance(e.key, dict):
-                        key = e.key
-                    else:
-                        key = dict(error_time=datetime.utcnow())
-                    ErrorLog.log_exception(key, process, str(e))
-
-        _clean_up(
-            self._pipeline_modules.values(),
-            additional_error_patterns=self._autoclear_error_patterns,
-            db_prefix=self._db_prefix,
-        )
-
-        WorkerLog.delete_old_logs()
-        ErrorLog.delete_old_logs()
-
-        return success_count
-
-    def _keep_running(self):
-        exceed_run_duration = not (
-            time.time() - self._run_start_time < self._run_duration
-            or self._run_duration < 0
-        )
-        exceed_max_idled_cycle = 0 < self._max_idled_cycle < self._idled_cycle_count
-        return not (exceed_run_duration or exceed_max_idled_cycle)
-
-    def run(self):
-        self._run_start_time = time.time()
-        self._idled_cycle_count = 0
-        while self._keep_running():
-            try:
-                success_count = self._run_once()
-            except Exception as e:
-                logger.error(str(e))
-            else:
-                self._idled_cycle_count += bool(not success_count)
-            time.sleep(self._sleep_duration)
-
-
-def _clean_up(pipeline_modules, additional_error_patterns=[], db_prefix=""):
-    """
-    Routine to clear entries from the jobs table that are:
-    + generic-type error jobs
-    + stale "reserved" jobs
-    """
-    _generic_errors = [
-        "%Deadlock%",
-        "%Lock wait timeout%",
-        "%MaxRetryError%",
-        "%KeyboardInterrupt%",
-        "InternalError: (1205%",
-        "%SIGTERM%",
-        "%LostConnectionError%",
-    ]
-
-    for pipeline_module in pipeline_modules:
-        # clear generic error jobs
-        (
-            pipeline_module.schema.jobs
-            & 'status = "error"'
-            & [f'error_message LIKE "{e}"' for e in _generic_errors]
-        ).delete()
-        # clear additional error patterns
-        additional_error_query = (
-            pipeline_module.schema.jobs
-            & 'status = "error"'
-            & [f'error_message LIKE "{e}"' for e in additional_error_patterns]
-        )
-
-        with pipeline_module.schema.jobs.connection.transaction:
-            for error_entry in additional_error_query.fetch(as_dict=True):
-                ErrorLog.log_error_job(
-                    error_entry,
-                    schema_name=pipeline_module.schema.database,
-                    db_prefix=db_prefix,
-                )
-            additional_error_query.delete()
-
-        # clear stale "reserved" jobs
-        current_connections = [
-            v[0]
-            for v in dj.conn().query(
-                "SELECT id FROM information_schema.processlist WHERE id <> CONNECTION_ID() ORDER BY id"
-            )
-        ]
-        if current_connections:
-            current_connections = (
-                f'({", ".join([str(c) for c in current_connections])})'
-            )
-            stale_jobs = (
-                pipeline_module.schema.jobs
-                & 'status = "reserved"'
-                & f"connection_id NOT IN {current_connections}"
-            )
-            (pipeline_module.schema.jobs & stale_jobs.fetch("KEY")).delete()
-
-
-def get_workflow_progress(db_prefixes):
-    """
-    Function to retrieve the processing status of a workflow comprised of all schemas with the specified prefix(es)
-    Return a dataframe with all Imported/Computed tables, and their corresponding processing status:
-        + total
-        + in queue
-        + reserved
-        + error
-        + ignore
-        + remaining
-
-    Example usage:
-        db_prefixes = ['my_project_']
-        workflow_status = get_workflow_progress(db_prefixes)
-
-    (Note: not topologically sorted)
-    """
-    pipeline_modules = {
-        n: dj.create_virtual_module(n, n)
-        for n in dj.list_schemas()
-        if re.match("|".join(db_prefixes), n)
-    }
-
-    if hasattr(list(pipeline_modules.values())[0].schema, "progress"):
-        workflow_status = []
-        for pipeline_module in pipeline_modules.values():
-            progress = pipeline_module.schema.progress()
-            progress.index = progress.index.map(
-                lambda x: f"{pipeline_module.schema.database}.{x}"
-            )
-            workflow_status.append(progress)
-        workflow_status = pd.concat(workflow_status)
-    else:
-        job_status_df = {"reserved": [], "error": [], "ignore": []}
-        for pipeline_module in pipeline_modules.values():
-            for job_status in ("reserved", "error", "ignore"):
-                status_df = (
-                    dj.U("table_name")
-                    .aggr(
-                        pipeline_module.schema.jobs & f'status = "{job_status}"',
-                        **{job_status: "count(table_name)"},
-                    )
-                    .fetch(format="frame")
-                )
-                status_df.index = status_df.index.map(
-                    lambda x: f"{pipeline_module.schema.database}.{x}"
-                )
-                job_status_df[job_status].append(status_df)
-
-        for k, v in job_status_df.items():
-            job_status_df[k] = pd.concat(v)
-
-        process_tables = {}
-        for pipeline_module in pipeline_modules.values():
-            pipeline_module.schema.spawn_missing_classes(context=process_tables)
-
-        process_tables = {
-            process.full_table_name.replace("`", ""): process
-            for process in process_tables.values()
-            if process.table_name.startswith("_")
-        }
-
-        workflow_status = pd.DataFrame(list(process_tables), columns=["table_name"])
-        workflow_status.set_index("table_name", inplace=True)
-
-        workflow_status["total"] = [
-            len(process_tables[t].key_source) for t in workflow_status.index
-        ]
-        workflow_status["in_queue"] = [
-            len(process_tables[t].key_source - process_tables[t].proj())
-            for t in workflow_status.index
-        ]
-
-        workflow_status = workflow_status.join(
-            job_status_df["reserved"]
-            .join(job_status_df["error"], how="outer")
-            .join(job_status_df["ignore"], how="outer"),
-            how="left",
-        )
-
-        workflow_status.fillna(0, inplace=True)
-
-        workflow_status["remaining"] = (
-            workflow_status.in_queue
-            - workflow_status.reserved
-            - workflow_status.error
-            - workflow_status.ignore
-        )
-
-    def _format_table_name(full_table_name):
-        schema_name, table_name = full_table_name.split(".")
-        schema_name = re.sub("|".join(db_prefixes), "", schema_name)
-        table_name = dj.utils.to_camel_case(table_name)
-        return f"{schema_name}.{table_name}"
-
-    workflow_status.index = workflow_status.index.map(_format_table_name)
-
-    return workflow_status
-=======
->>>>>>> 0cd76664
 
 from .worker import RegisteredWorker, WorkerLog, ErrorLog, DataJointWorker, logger
 
